// Copyright 2021 Zenauth Ltd.
// SPDX-License-Identifier: Apache-2.0

package server

import (
	"context"
	"crypto/tls"
	"crypto/x509"
	"encoding/base64"
	"errors"
	"fmt"
	"net"
	"net/http"
	"os"
	"strings"
	"time"

	"contrib.go.opencensus.io/exporter/prometheus"
	"github.com/gorilla/mux"
	grpc_zap "github.com/grpc-ecosystem/go-grpc-middleware/logging/zap"
	grpc_recovery "github.com/grpc-ecosystem/go-grpc-middleware/recovery"
	grpc_ctxtags "github.com/grpc-ecosystem/go-grpc-middleware/tags"
	grpc_validator "github.com/grpc-ecosystem/go-grpc-middleware/validator"
	"github.com/grpc-ecosystem/grpc-gateway/v2/runtime"
	reuseport "github.com/kavu/go_reuseport"
	prom "github.com/prometheus/client_golang/prometheus"
	"go.opencensus.io/plugin/ocgrpc"
	"go.opencensus.io/plugin/ochttp"
	"go.opencensus.io/stats/view"
	"go.opencensus.io/zpages"
	"go.uber.org/zap"
	"golang.org/x/net/http2"
	"golang.org/x/net/http2/h2c"
	"golang.org/x/sync/errgroup"
	"google.golang.org/grpc"
	"google.golang.org/grpc/admin"
	"google.golang.org/grpc/credentials"
	"google.golang.org/grpc/credentials/local"

	// Import the default grpc encoding to ensure that it gets replaced by VT.
	_ "google.golang.org/grpc/encoding/proto"
	"google.golang.org/grpc/health"
	healthpb "google.golang.org/grpc/health/grpc_health_v1"
	"google.golang.org/grpc/keepalive"
	"google.golang.org/grpc/reflection"
	"google.golang.org/grpc/status"
	"google.golang.org/protobuf/encoding/protojson"

	svcv1 "github.com/cerbos/cerbos/api/genpb/cerbos/svc/v1"
	"github.com/cerbos/cerbos/internal/audit"

	// Import to register the Badger audit log backend.
	_ "github.com/cerbos/cerbos/internal/audit/local"
	"github.com/cerbos/cerbos/internal/auxdata"
	"github.com/cerbos/cerbos/internal/compile"
	"github.com/cerbos/cerbos/internal/config"
	"github.com/cerbos/cerbos/internal/engine"
	"github.com/cerbos/cerbos/internal/observability/metrics"
	"github.com/cerbos/cerbos/internal/observability/tracing"
	"github.com/cerbos/cerbos/internal/storage"

	// Import cloud to register the storage driver.
	_ "github.com/cerbos/cerbos/internal/storage/blob"

	// Import mysql to register the storage driver.
	_ "github.com/cerbos/cerbos/internal/storage/db/mysql"

	// Import postgres to register the storage driver.
	_ "github.com/cerbos/cerbos/internal/storage/db/postgres"

	// Import sqlite3 to register the storage driver.
	_ "github.com/cerbos/cerbos/internal/storage/db/sqlite3"

	// Import disk to register the storage driver.
	_ "github.com/cerbos/cerbos/internal/storage/disk"

	// Import git to register the storage driver.
	_ "github.com/cerbos/cerbos/internal/storage/git"
	"github.com/cerbos/cerbos/internal/svc"
	"github.com/cerbos/cerbos/internal/util"
	"github.com/cerbos/cerbos/schema"
)

const (
	defaultTimeout           = 30 * time.Second
	maxConnectionAge         = 10 * time.Minute
	metricsReportingInterval = 15 * time.Second
	minGRPCConnectTimeout    = 20 * time.Second

	adminEndpoint   = "/admin"
	apiEndpoint     = "/api"
	healthEndpoint  = "/_cerbos/health"
	metricsEndpoint = "/_cerbos/metrics"
	schemaEndpoint  = "/schema/swagger.json"
	zpagesEndpoint  = "/_cerbos/debug"
)

func Start(ctx context.Context, zpagesEnabled bool) error {
	// get configuration
	conf := &Conf{}
	if err := config.GetSection(conf); err != nil {
		return fmt.Errorf("invalid configuration: %w", err)
	}

	// create audit log
	auditLog, err := audit.NewLog(ctx)
	if err != nil {
		return fmt.Errorf("failed to create audit log: %w", err)
	}

	// create store
	store, err := storage.New(ctx)
	if err != nil {
		return fmt.Errorf("failed to create store: %w", err)
	}

	// create engine
	eng, err := engine.New(ctx, compile.NewManager(ctx, store), auditLog)
	if err != nil {
		return fmt.Errorf("failed to create engine: %w", err)
	}

	// initialize aux data
	auxData, err := auxdata.New(ctx)
	if err != nil {
		return fmt.Errorf("failed to initialize auxData handler: %w", err)
	}

	s := NewServer(conf)
	return s.Start(ctx, Param{AuditLog: auditLog, AuxData: auxData, Engine: eng, Store: store, ZPagesEnabled: zpagesEnabled})
}

type Param struct {
	AuditLog      audit.Log
	AuxData       *auxdata.AuxData
	Engine        *engine.Engine
	Store         storage.Store
	ZPagesEnabled bool
}

type Server struct {
	conf       *Conf
	cancelFunc context.CancelFunc
	group      *errgroup.Group
	health     *health.Server
	ocExporter *prometheus.Exporter
}

func NewServer(conf *Conf) *Server {
	ctx, cancelFunc := context.WithCancel(context.Background())

	group, _ := errgroup.WithContext(ctx)

	return &Server{
		conf:       conf,
		cancelFunc: cancelFunc,
		group:      group,
		health:     health.NewServer(),
	}
}

func (s *Server) Start(ctx context.Context, param Param) error {
	defer s.cancelFunc()

	log := zap.L().Named("server")

	if s.conf.MetricsEnabled {
		ocExporter, err := initOCPromExporter()
		if err != nil {
			log.Error("Failed to initialize Prometheus exporter", zap.Error(err))
			return err
		}

		s.ocExporter = ocExporter
	}

	// It would be nice to have a single port to serve both gRPC and HTTP. Unfortunately, cmux
	// can't deal effectively with both gRPC and HTTP/2 when TLS is enabled (see https://github.com/soheilhy/cmux/issues/68).
	// Another potential issue with single-port gRPC and HTTP/2 is when a proxy like Envoy is in front of the server it
	// would have a connection pool per port and would end up sending HTTP/2 traffic to gRPC and vice-versa.
	// This is why we have two dedicated ports for HTTP and gRPC traffic. However, if gRPC traffic is sent to the HTTP port, it
	// will still be handled correctly.

	grpcL, err := s.createListener(s.conf.GRPCListenAddr)
	if err != nil {
		log.Error("Failed to create gRPC listener", zap.Error(err))
		return err
	}

	httpL, err := s.createListener(s.conf.HTTPListenAddr)
	if err != nil {
		log.Error("Failed to create HTTP listener", zap.Error(err))
		return err
	}

	// start servers
<<<<<<< HEAD
	grpcServer, err := s.startGRPCServer(grpcL, store, eng, auditLog)
	if err != nil {
		log.Error("Failed to start GRPC server", zap.Error(err))
		return err
	}
=======
	grpcServer := s.startGRPCServer(grpcL, param)
>>>>>>> 255aea0f

	httpServer, err := s.startHTTPServer(ctx, httpL, grpcServer, param.ZPagesEnabled)
	if err != nil {
		log.Error("Failed to start HTTP server", zap.Error(err))
		return err
	}

	s.group.Go(func() error {
		<-ctx.Done()
		log.Info("Shutting down")

		// mark this service as NOT_SERVING in the gRPC health check.
		s.health.Shutdown()

		log.Debug("Shutting down gRPC server")
		grpcServer.GracefulStop()

		log.Debug("Shutting down HTTP server")
		shutdownCtx, cancelFunc := context.WithTimeout(context.Background(), defaultTimeout)
		defer cancelFunc()

		if err := httpServer.Shutdown(shutdownCtx); err != nil {
			log.Error("Failed to cleanly shutdown HTTP server", zap.Error(err))
		}

		log.Debug("Shutting down the audit log")
		param.AuditLog.Close()

		log.Info("Shutdown complete")
		return nil
	})

	err = s.group.Wait()
	if err != nil {
		log.Error("Stopping server due to error", zap.Error(err))
		return err
	}

	return nil
}

func (s *Server) createListener(listenAddr string) (net.Listener, error) {
	l, err := parseAndOpen(listenAddr)
	if err != nil {
		return nil, fmt.Errorf("failed to create listener at '%s': %w", listenAddr, err)
	}

	tlsConf, err := s.getTLSConfig()
	if err != nil {
		return nil, err
	}

	if tlsConf != nil {
		l = tls.NewListener(l, tlsConf)
	}

	return l, nil
}

func (s *Server) getTLSConfig() (*tls.Config, error) {
	if s.conf.TLS == nil || (s.conf.TLS.Cert == "" || s.conf.TLS.Key == "") {
		return nil, nil
	}
	// TODO (cell) Configure TLS with reloadable certificates

	conf := s.conf.TLS

	certificate, err := tls.LoadX509KeyPair(conf.Cert, conf.Key)
	if err != nil {
		return nil, fmt.Errorf("failed to load certificate and key: %w", err)
	}

	tlsConfig := util.DefaultTLSConfig()
	tlsConfig.Certificates = []tls.Certificate{certificate}

	if conf.CACert != "" {
		if _, err := os.Stat(conf.CACert); err != nil {
			return tlsConfig, nil //nolint:nilerr
		}

		certPool := x509.NewCertPool()
		bs, err := os.ReadFile(conf.CACert)
		if err != nil {
			return nil, fmt.Errorf("failed to load CA certificate: %w", err)
		}

		ok := certPool.AppendCertsFromPEM(bs)
		if !ok {
			return nil, errors.New("failed to append certificates to the pool")
		}

		tlsConfig.ClientAuth = tls.VerifyClientCertIfGiven
		tlsConfig.ClientCAs = certPool
	}

	return tlsConfig, nil
}

<<<<<<< HEAD
func (s *Server) startGRPCServer(l net.Listener, store storage.Store, eng *engine.Engine, auditLog audit.Log) (*grpc.Server, error) {
=======
func (s *Server) startGRPCServer(l net.Listener, param Param) *grpc.Server {
>>>>>>> 255aea0f
	log := zap.L().Named("grpc")
	server := s.mkGRPCServer(log, param.AuditLog)

	healthpb.RegisterHealthServer(server, s.health)
	reflection.Register(server)

	cerbosSvc := svc.NewCerbosService(param.Engine, param.AuxData)
	svcv1.RegisterCerbosServiceServer(server, cerbosSvc)
	s.health.SetServingStatus(svcv1.CerbosService_ServiceDesc.ServiceName, healthpb.HealthCheckResponse_SERVING)

	if s.conf.AdminAPI.Enabled {
		log.Info("Starting admin service")
		creds := s.conf.AdminAPI.AdminCredentials
		if creds.isUnsafe() {
			log.Warn("[SECURITY RISK] Admin API uses default credentials which are unsafe for production use. Please change the credentials by updating the configuration file.")
		}
<<<<<<< HEAD

		passwordHashBytes, err := base64.StdEncoding.DecodeString(creds.PasswordHash)
		if err != nil {
			log.Error("Failed to base64 decode password hash", zap.Error(err))
			return nil, err
		}

		svcv1.RegisterCerbosAdminServiceServer(server, svc.NewCerbosAdminService(store, auditLog, creds.Username, passwordHashBytes))
=======
		svcv1.RegisterCerbosAdminServiceServer(server, svc.NewCerbosAdminService(param.Store, param.AuditLog, creds.Username, creds.PasswordHash))
>>>>>>> 255aea0f
		s.health.SetServingStatus(svcv1.CerbosAdminService_ServiceDesc.ServiceName, healthpb.HealthCheckResponse_SERVING)
	}

	if s.conf.PlaygroundEnabled {
		log.Info("Starting playground service")
		svcv1.RegisterCerbosPlaygroundServiceServer(server, svc.NewCerbosPlaygroundService())
		s.health.SetServingStatus(svcv1.CerbosPlaygroundService_ServiceDesc.ServiceName, healthpb.HealthCheckResponse_SERVING)
	}

	s.group.Go(func() error {
		log.Info(fmt.Sprintf("Starting gRPC server at %s", s.conf.GRPCListenAddr))

		cleanup, err := admin.Register(server)
		if err != nil {
			log.Error("Failed to register gRPC admin interfaces", zap.Error(err))
			return err
		}
		defer cleanup()

		if err := server.Serve(l); err != nil {
			log.Error("gRPC server failed", zap.Error(err))
			return err
		}

		log.Info("gRPC server stopped")
		return nil
	})

	return server, nil
}

func (s *Server) mkGRPCServer(log *zap.Logger, auditLog audit.Log) *grpc.Server {
	payloadLog := zap.L().Named("payload")

	opts := []grpc.ServerOption{
		grpc.ChainStreamInterceptor(
			grpc_recovery.StreamServerInterceptor(),
			grpc_validator.StreamServerInterceptor(),
			grpc_ctxtags.StreamServerInterceptor(grpc_ctxtags.WithFieldExtractorForInitialReq(svc.ExtractRequestFields)),
			grpc_zap.StreamServerInterceptor(log,
				grpc_zap.WithDecider(loggingDecider),
				grpc_zap.WithMessageProducer(messageProducer),
			),
			grpc_zap.PayloadStreamServerInterceptor(payloadLog, payloadLoggingDecider(s.conf)),
		),
		grpc.ChainUnaryInterceptor(
			grpc_recovery.UnaryServerInterceptor(),
			grpc_validator.UnaryServerInterceptor(),
			grpc_ctxtags.UnaryServerInterceptor(grpc_ctxtags.WithFieldExtractor(svc.ExtractRequestFields)),
			XForwardedHostUnaryServerInterceptor,
			grpc_zap.UnaryServerInterceptor(log,
				grpc_zap.WithDecider(loggingDecider),
				grpc_zap.WithMessageProducer(messageProducer),
			),
			grpc_zap.PayloadUnaryServerInterceptor(payloadLog, payloadLoggingDecider(s.conf)),
			audit.NewUnaryInterceptor(auditLog, accessLogExclude),
		),
		grpc.StatsHandler(&ocgrpc.ServerHandler{StartOptions: tracing.StartOptions()}),
		grpc.KeepaliveParams(keepalive.ServerParameters{MaxConnectionAge: maxConnectionAge}),
	}

	return grpc.NewServer(opts...)
}

func (s *Server) startHTTPServer(ctx context.Context, l net.Listener, grpcSrv *grpc.Server, zpagesEnabled bool) (*http.Server, error) {
	log := zap.S().Named("http")

	gwmux := runtime.NewServeMux(
		runtime.WithForwardResponseOption(customHTTPResponseCode),
		runtime.WithMarshalerOption("application/json+pretty", &runtime.JSONPb{
			MarshalOptions:   protojson.MarshalOptions{Indent: "  "},
			UnmarshalOptions: protojson.UnmarshalOptions{DiscardUnknown: true},
		}),
	)

	grpcConn, err := s.mkGRPCConn(ctx)
	if err != nil {
		return nil, err
	}

	if err := svcv1.RegisterCerbosServiceHandler(ctx, gwmux, grpcConn); err != nil {
		log.Errorw("Failed to register Cerbos HTTP service", "error", err)
		return nil, fmt.Errorf("failed to register Cerbos HTTP service: %w", err)
	}

	if s.conf.AdminAPI.Enabled {
		if err := svcv1.RegisterCerbosAdminServiceHandler(ctx, gwmux, grpcConn); err != nil {
			log.Errorw("Failed to register Cerbos admin HTTP service", "error", err)
			return nil, fmt.Errorf("failed to register Cerbos admin HTTP service: %w", err)
		}
	}

	if s.conf.PlaygroundEnabled {
		if err := svcv1.RegisterCerbosPlaygroundServiceHandler(ctx, gwmux, grpcConn); err != nil {
			log.Errorw("Continuing without playground due to registration error", "error", err)
		}
	}

	cerbosMux := mux.NewRouter()
	// handle gRPC requests that come over http
	cerbosMux.MatcherFunc(func(r *http.Request, _ *mux.RouteMatch) bool {
		return r.ProtoMajor == 2 && strings.Contains(r.Header.Get("Content-Type"), "application/grpc")
	}).Handler(&ochttp.Handler{Handler: grpcSrv})

	cerbosMux.PathPrefix(adminEndpoint).Handler(&ochttp.Handler{Handler: prettyJSON(gwmux), StartOptions: tracing.StartOptions()})
	cerbosMux.PathPrefix(apiEndpoint).Handler(&ochttp.Handler{Handler: prettyJSON(gwmux), StartOptions: tracing.StartOptions()})
	cerbosMux.Path(schemaEndpoint).HandlerFunc(schema.ServeSvcSwagger)
	cerbosMux.Path(healthEndpoint).HandlerFunc(s.handleHTTPHealthCheck(grpcConn))

	if s.conf.MetricsEnabled && s.ocExporter != nil {
		cerbosMux.Path(metricsEndpoint).Handler(s.ocExporter)
	}

	if zpagesEnabled {
		hm := http.NewServeMux()
		zpages.Handle(hm, zpagesEndpoint)

		cerbosMux.PathPrefix(zpagesEndpoint).Handler(hm)
	}

	cerbosMux.HandleFunc("/", schema.ServeUI)

	httpHandler := withCORS(s.conf, cerbosMux)

	h := &http.Server{
		ErrorLog:          zap.NewStdLog(zap.L().Named("http.error")),
		Handler:           h2c.NewHandler(httpHandler, &http2.Server{}),
		ReadHeaderTimeout: defaultTimeout,
		ReadTimeout:       defaultTimeout,
		WriteTimeout:      defaultTimeout,
	}

	s.group.Go(func() error {
		log.Infof("Starting HTTP server at %s", s.conf.HTTPListenAddr)
		err := h.Serve(l)
		if err != nil && !errors.Is(err, http.ErrServerClosed) {
			log.Errorw("HTTP server failed", "error", err)
			return err
		}

		log.Info("HTTP server stopped")
		return nil
	})

	return h, nil
}

func defaultGRPCDialOpts() []grpc.DialOption {
	// see https://github.com/grpc/grpc/blob/master/doc/connection-backoff.md
	return []grpc.DialOption{
		grpc.WithConnectParams(grpc.ConnectParams{MinConnectTimeout: minGRPCConnectTimeout}),
		grpc.WithStatsHandler(&ocgrpc.ClientHandler{}),
	}
}

func (s *Server) handleHTTPHealthCheck(conn grpc.ClientConnInterface) http.HandlerFunc {
	healthClient := healthpb.NewHealthClient(conn)
	return func(w http.ResponseWriter, r *http.Request) {
		resp, err := healthClient.Check(r.Context(), &healthpb.HealthCheckRequest{})
		if err != nil {
			statusCode := runtime.HTTPStatusFromCode(status.Code(err))
			http.Error(w, "HealthCheck failure", statusCode)
			return
		}

		switch resp.Status {
		case healthpb.HealthCheckResponse_SERVING, healthpb.HealthCheckResponse_UNKNOWN:
			fmt.Fprintln(w, resp.Status.String())
		default:
			http.Error(w, resp.Status.String(), http.StatusServiceUnavailable)
		}
	}
}

func (s *Server) mkGRPCConn(ctx context.Context) (*grpc.ClientConn, error) {
	opts := defaultGRPCDialOpts()

	tlsConf, err := s.getTLSConfig()
	if err != nil {
		return nil, fmt.Errorf("failed to create TLS config: %w", err)
	}

	if tlsConf != nil {
		tlsConf.InsecureSkipVerify = true // we are connecting as localhost which would differ from what the cert is issued for.
		opts = append(opts, grpc.WithTransportCredentials(credentials.NewTLS(tlsConf)))
	} else {
		opts = append(opts, grpc.WithTransportCredentials(local.NewCredentials()))
	}

	grpcConn, err := grpc.DialContext(ctx, s.conf.GRPCListenAddr, opts...)
	if err != nil {
		return nil, fmt.Errorf("failed to dial gRPC: %w", err)
	}

	return grpcConn, nil
}

// inspired by https://github.com/ghostunnel/ghostunnel/blob/6e58c75c8762fe371c1134e89dd55033a6d577a4/socket/net.go#L100
func parseAndOpen(listenAddr string) (net.Listener, error) {
	network, addr, err := util.ParseListenAddress(listenAddr)
	if err != nil {
		return nil, err
	}

	if network == "unix" {
		if err := os.RemoveAll(addr); err != nil {
			return nil, err
		}

		listener, err := net.Listen(network, addr)
		if err != nil {
			return nil, err
		}

		listener.(*net.UnixListener).SetUnlinkOnClose(true)
		return listener, nil
	}

	return reuseport.NewReusablePortListener(network, addr)
}

func initOCPromExporter() (*prometheus.Exporter, error) {
	if err := view.Register(ocgrpc.DefaultServerViews...); err != nil {
		return nil, fmt.Errorf("failed to register gRPC server views: %w", err)
	}

	if err := view.Register(ochttp.DefaultServerViews...); err != nil {
		return nil, fmt.Errorf("failed to register HTTP server views: %w", err)
	}

	if err := view.Register(metrics.DefaultCerbosViews...); err != nil {
		return nil, fmt.Errorf("failed to register Cerbos views: %w", err)
	}

	registry, ok := prom.DefaultRegisterer.(*prom.Registry)
	if !ok {
		registry = nil
	}

	exporter, err := prometheus.NewExporter(prometheus.Options{Registry: registry})
	if err != nil {
		return nil, fmt.Errorf("failed to create Prometheus exporter: %w", err)
	}

	view.RegisterExporter(exporter)
	view.SetReportingPeriod(metricsReportingInterval)

	return exporter, nil
}<|MERGE_RESOLUTION|>--- conflicted
+++ resolved
@@ -195,15 +195,11 @@
 	}
 
 	// start servers
-<<<<<<< HEAD
-	grpcServer, err := s.startGRPCServer(grpcL, store, eng, auditLog)
+	grpcServer, err := s.startGRPCServer(grpcL, param)
 	if err != nil {
 		log.Error("Failed to start GRPC server", zap.Error(err))
 		return err
 	}
-=======
-	grpcServer := s.startGRPCServer(grpcL, param)
->>>>>>> 255aea0f
 
 	httpServer, err := s.startHTTPServer(ctx, httpL, grpcServer, param.ZPagesEnabled)
 	if err != nil {
@@ -302,11 +298,7 @@
 	return tlsConfig, nil
 }
 
-<<<<<<< HEAD
-func (s *Server) startGRPCServer(l net.Listener, store storage.Store, eng *engine.Engine, auditLog audit.Log) (*grpc.Server, error) {
-=======
-func (s *Server) startGRPCServer(l net.Listener, param Param) *grpc.Server {
->>>>>>> 255aea0f
+func (s *Server) startGRPCServer(l net.Listener, param Param) (*grpc.Server, error) {
 	log := zap.L().Named("grpc")
 	server := s.mkGRPCServer(log, param.AuditLog)
 
@@ -323,7 +315,6 @@
 		if creds.isUnsafe() {
 			log.Warn("[SECURITY RISK] Admin API uses default credentials which are unsafe for production use. Please change the credentials by updating the configuration file.")
 		}
-<<<<<<< HEAD
 
 		passwordHashBytes, err := base64.StdEncoding.DecodeString(creds.PasswordHash)
 		if err != nil {
@@ -331,10 +322,7 @@
 			return nil, err
 		}
 
-		svcv1.RegisterCerbosAdminServiceServer(server, svc.NewCerbosAdminService(store, auditLog, creds.Username, passwordHashBytes))
-=======
-		svcv1.RegisterCerbosAdminServiceServer(server, svc.NewCerbosAdminService(param.Store, param.AuditLog, creds.Username, creds.PasswordHash))
->>>>>>> 255aea0f
+		svcv1.RegisterCerbosAdminServiceServer(server, svc.NewCerbosAdminService(param.Store, param.AuditLog, creds.Username, passwordHashBytes))
 		s.health.SetServingStatus(svcv1.CerbosAdminService_ServiceDesc.ServiceName, healthpb.HealthCheckResponse_SERVING)
 	}
 
