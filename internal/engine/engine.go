--- conflicted
+++ resolved
@@ -292,14 +292,10 @@
 		return nil, nil, err
 	}
 
-<<<<<<< HEAD
-	if result.AllowIsEmpty() && !result.DenyIsEmpty() { // reset a conditional DENY to an unconditional one
-=======
 	maps.Copy(auditTrail.EffectivePolicies, ruleTableResult.EffectivePolicies)
 	result = planner.CombinePlans(result, ruleTableResult)
 
 	if result.AllowIsEmpty() && !result.DenyIsEmpty() { // reset an conditional DENY to an unconditional one
->>>>>>> 4887bbce
 		result.ResetToUnconditionalDeny()
 	}
 
