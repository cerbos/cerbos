--- conflicted
+++ resolved
@@ -142,13 +142,8 @@
 //
 // The given nowFunc must return the same timestamp each time it is called.
 //
-<<<<<<< HEAD
-// See https://pkg.go.dev/github.com/google/cel-go/cel#Program.Eval.
-func Eval(env *cel.Env, ast *celast.AST, vars any, nowFunc NowFunc, opts ...cel.ProgramOption) (ref.Val, *cel.EvalDetails, error) {
-=======
 // See https://pkg.go.dev/github.com/google/cel-go/cel#Program.ContextEval.
-func ContextEval(ctx context.Context, env *cel.Env, ast *cel.Ast, vars any, nowFunc NowFunc, opts ...cel.ProgramOption) (ref.Val, *cel.EvalDetails, error) {
->>>>>>> fc626441
+func ContextEval(ctx context.Context, env *cel.Env, ast *celast.AST, vars any, nowFunc NowFunc, opts ...cel.ProgramOption) (ref.Val, *cel.EvalDetails, error) {
 	programOpts := append([]cel.ProgramOption{cel.CustomDecorator(newTimeDecorator(nowFunc))}, opts...)
 	prg, err := env.PlanProgram(ast, programOpts...)
 	if err != nil {
