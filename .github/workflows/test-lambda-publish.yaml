---
name: Test Lambda Function Publishing
on:
  workflow_dispatch:
    inputs:
      version:
        description: 'Test version (e.g., v1.0.0-test)'
        required: false
        default: 'v0.0.0-test'
        type: string
      arch:
        description: 'Architecture to test'
        required: false
        default: 'arm64'
        type: choice
        options:
          - arm64
          - amd64

jobs:
  testPublishLambdaFunction:
    name: Test Publish AWS Lambda Function to SAR
    runs-on: ubuntu-latest
    timeout-minutes: 15
    permissions:
      id-token: write
      contents: read
    env:
      AWS_REGION: us-east-2
    steps:
      - name: Checkout code
        uses: actions/checkout@v5
        with:
          fetch-depth: 0
<<<<<<< HEAD

      - name: Configure AWS credentials
=======
      - name: Configure AWS Credentials
>>>>>>> 0bc938c4
        uses: aws-actions/configure-aws-credentials@v5
        with:
          role-to-assume: arn:aws:iam::${{ vars.AWS_ACCOUNT_ID }}:role/github
          aws-region: ${{ vars.AWS_REGION }}

      - name: Set up SAM CLI
        uses: aws-actions/setup-sam@v2
        with:
          use-installer: true
      - name: Create test binary
        run: |
          # Create minimal test binary for packaging
          mkdir -p dist/cerbosfunc_linux_${{ github.event.inputs.arch == 'arm64' && 'arm64_v8.0' || 'amd64_v1' }}
          echo "#!/bin/bash" > dist/cerbosfunc_linux_${{ github.event.inputs.arch == 'arm64' && 'arm64_v8.0' || 'amd64_v1' }}/cerbosfunc
          echo 'echo "test binary"' >> dist/cerbosfunc_linux_${{ github.event.inputs.arch == 'arm64' && 'arm64_v8.0' || 'amd64_v1' }}/cerbosfunc
          chmod +x dist/cerbosfunc_linux_${{ github.event.inputs.arch == 'arm64' && 'arm64_v8.0' || 'amd64_v1' }}/cerbosfunc
      - name: Install just
        uses: extractions/setup-just@v3
      - name: Test Lambda function publishing
        run: |
          export AWS_REGION="${{ vars.AWS_REGION }}"
          cd deploy/awslambda/function
          just publish-to-sar "${{ github.event.inputs.version }}" "${{ github.event.inputs.arch }}" "${{ secrets.AWS_SAR_PUBLISHING_BUCKET }}"<|MERGE_RESOLUTION|>--- conflicted
+++ resolved
@@ -32,12 +32,7 @@
         uses: actions/checkout@v5
         with:
           fetch-depth: 0
-<<<<<<< HEAD
-
-      - name: Configure AWS credentials
-=======
       - name: Configure AWS Credentials
->>>>>>> 0bc938c4
         uses: aws-actions/configure-aws-credentials@v5
         with:
           role-to-assume: arn:aws:iam::${{ vars.AWS_ACCOUNT_ID }}:role/github
