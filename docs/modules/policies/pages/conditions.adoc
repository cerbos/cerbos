--- conflicted
+++ resolved
@@ -186,13 +186,8 @@
 [caption=]
 [%header,cols=".^1m,.^2,4m",grid=rows]
 |===
-<<<<<<< HEAD
 | Function | Description | Example 
 | duration | Convert a string to a duration. The string must contain a valid duration suffixed by one of `ns`, `us`, `ms`, `s`, `m` or `h`. E.g. `3750s` | duration(R.attr.cooldownPeriod).getSeconds() == 3750
-=======
-| Function | Description | Example
-| duration | Convert a string to a duration. The string must contain a valid duration suffixed by one of `ns`, `us`, `ms`, `s`, `m` or `h`. E.g. `3750s` | duration(R.attr.cooldownPeriod).getSeconds == 3750
->>>>>>> 748b93cd
 | getHours | Get hours from a duration | duration(R.attr.cooldownPeriod).getHours() == 1
 | getMilliseconds | Get milliseconds from a duration | duration(R.attr.cooldownPeriod).getMilliseconds() == 3750000
 | getMinutes | Get minutes from a duration | duration(R.attr.cooldownPeriod).getMinutes() == 62
