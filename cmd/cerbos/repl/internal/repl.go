--- conflicted
+++ resolved
@@ -438,11 +438,7 @@
 		return nil, nil, errSilent
 	}
 
-<<<<<<< HEAD
-	val, _, err := conditions.Eval(env, ast.NativeRep(), r.vars, conditions.Now())
-=======
-	val, _, err := conditions.ContextEval(ctx, env, ast, r.vars, conditions.Now())
->>>>>>> fc626441
+	val, _, err := conditions.ContextEval(ctx, env, ast.NativeRep(), r.vars, conditions.Now())
 	if err != nil {
 		return nil, nil, err
 	}
