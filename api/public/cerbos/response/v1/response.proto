--- conflicted
+++ resolved
@@ -375,25 +375,17 @@
 }
 
 message DeleteSchemaResponse {
-<<<<<<< HEAD
-    option (grpc.gateway.protoc_gen_openapiv2.options.openapiv2_schema) = {
-        json_schema: {
-            description: "Delete schema(s) response"
-        }
-    };
+  option (grpc.gateway.protoc_gen_openapiv2.options.openapiv2_schema) = {
+    json_schema: {
+      description: "Delete schema(s) response"
+    }
+  };
 }
 
 message ReloadStoreResponse {
-    option (grpc.gateway.protoc_gen_openapiv2.options.openapiv2_schema) = {
-        json_schema: {
-            description: "Reload store response"
-        }
-    };
-=======
-  option (grpc.gateway.protoc_gen_openapiv2.options.openapiv2_schema) = {
-    json_schema: {
-      description: "Delete schema(s) response"
-    }
-  };
->>>>>>> f418d080
+  option (grpc.gateway.protoc_gen_openapiv2.options.openapiv2_schema) = {
+    json_schema: {
+      description: "Reload store response"
+    }
+  };
 }